--- conflicted
+++ resolved
@@ -1,10 +1,7 @@
 #! /bin/bash
 
-<<<<<<< HEAD
-=======
 CSI_PROW_TESTS="unit"
 
->>>>>>> fd8d8a33
 . release-tools/prow.sh
 
 main