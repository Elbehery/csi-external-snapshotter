--- conflicted
+++ resolved
@@ -21,13 +21,8 @@
 	"testing"
 	"time"
 
-<<<<<<< HEAD
-	crdv1 "github.com/kubernetes-csi/external-snapshotter/pkg/apis/volumesnapshot/v1beta1"
-	"github.com/kubernetes-csi/external-snapshotter/pkg/utils"
-=======
 	crdv1 "github.com/kubernetes-csi/external-snapshotter/v2/pkg/apis/volumesnapshot/v1beta1"
 	"github.com/kubernetes-csi/external-snapshotter/v2/pkg/utils"
->>>>>>> ed6cd4a7
 	v1 "k8s.io/api/core/v1"
 	storagev1beta1 "k8s.io/api/storage/v1beta1"
 	metav1 "k8s.io/apimachinery/pkg/apis/meta/v1"
@@ -136,15 +131,6 @@
 		},
 		{
 			name:              "2-9 - fail on status update as there is not pvc provided",
-<<<<<<< HEAD
-			initialContents:   newContentArray("content2-9", "snapuid2-9", "snap2-9", "sid2-9", validSecretClass, "", "", deletionPolicy, nil, nil, false),
-			expectedContents:  newContentArray("content2-9", "snapuid2-9", "snap2-9", "sid2-9", validSecretClass, "", "", deletionPolicy, nil, nil, false),
-			initialSnapshots:  newSnapshotArray("snap2-9", "snapuid2-9", "claim2-9", "", validSecretClass, "", &False, nil, nil, nil, false, true, nil),
-			expectedSnapshots: newSnapshotArray("snap2-9", "snapuid2-9", "claim2-9", "", validSecretClass, "content2-9", &True, nil, nil, nil, false, true, nil),
-			//expectedSnapshots: newSnapshotArray("snap2-9", "snapuid2-9", "claim2-9", "", validSecretClass, "content2-9", &False, nil, nil, newVolumeError("Failed to check and update snapshot: failed to get input parameters to create snapshot snap2-9: \"failed to retrieve PVC claim2-9 from the lister: \\\"persistentvolumeclaim \\\\\\\"claim2-9\\\\\\\" not found\\\"\"")),
-			errors: noerrors,
-			test:   testSyncSnapshot,
-=======
 			initialContents:   nocontents,
 			expectedContents:  nocontents,
 			initialSnapshots:  newSnapshotArray("snap2-9", "snapuid2-9", "claim2-9", "", validSecretClass, "", &False, nil, nil, nil, false, true, nil),
@@ -167,7 +153,6 @@
 			errors:            noerrors,
 			expectSuccess:     false,
 			test:              testSyncSnapshot,
->>>>>>> ed6cd4a7
 		},
 		{
 			name:              "2-10 - do not bind when snapshot and content not match",
@@ -330,13 +315,8 @@
 		},
 		{
 			name:             "5-5 - snapshot deletion candidate marked for deletion by syncSnapshot",
-<<<<<<< HEAD
-			initialSnapshots: newSnapshotArray("snap5-5", "snapuid5-5", "claim5-5", "", validSecretClass, "content5-5", &False, nil, nil, nil, false, true, &timeNowMetav1),
-			expectedSnapshots: withSnapshotFinalizers(newSnapshotArray("snap5-5", "snapuid5-5", "claim5-5", "", validSecretClass, "content5-5", &False, nil, nil, nil, false, false, &timeNowMetav1),
-=======
 			initialSnapshots: newSnapshotArray("snap5-5", "snapuid5-5", "claim5-5", "", validSecretClass, "content5-5", &True, nil, nil, nil, false, true, &timeNowMetav1),
 			expectedSnapshots: withSnapshotFinalizers(newSnapshotArray("snap5-5", "snapuid5-5", "claim5-5", "", validSecretClass, "content5-5", &True, nil, nil, nil, false, false, &timeNowMetav1),
->>>>>>> ed6cd4a7
 				utils.VolumeSnapshotBoundFinalizer,
 			),
 			initialContents:  newContentArray("content5-5", "snapuid5-5", "snap5-5", "sid5-5", validSecretClass, "", "", crdv1.VolumeSnapshotContentRetain, nil, nil, true),
