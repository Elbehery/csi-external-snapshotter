--- conflicted
+++ resolved
@@ -137,27 +137,8 @@
 			expectedSnapshots: newSnapshotArray("snap1-1", "snapuid1-1", "claim1-1", "", validSecretClass, "content1-1", &False, nil, nil, nil, false, true, &timeNowMetav1),
 			expectedEvents:    noevents,
 			initialSecrets:    []*v1.Secret{secret()},
-<<<<<<< HEAD
-			//expectedDeleteCalls: []deleteCall{{"sid1-3", map[string]string{"foo": "bar"}, nil}},
-			test: testSyncContent,
-		},
-		{
-			// delete success - snapshot that the content was pointing to was deleted, and another
-			// with the same name created.
-			name:              "1-7 - prebound content is deleted while the snapshot exists",
-			initialContents:   newContentArray("content1-7", "sid1-7", "snap1-7", "sid1-7", emptySecretClass, "", "", deletionPolicy, nil, nil, true),
-			expectedContents:  newContentArray("content1-7", "sid1-7", "snap1-7", "sid1-7", emptySecretClass, "", "", deletionPolicy, nil, nil, true),
-			initialSnapshots:  newSnapshotArray("snap1-7", "snapuid1-7-x", "claim1-7", "", validSecretClass, "", &False, nil, nil, nil, false, true, nil),
-			expectedSnapshots: newSnapshotArray("snap1-7", "snapuid1-7-x", "claim1-7", "", validSecretClass, "", &False, nil, nil, nil, false, true, nil),
-			initialSecrets:    []*v1.Secret{secret()},
-			//expectedDeleteCalls: []deleteCall{{"sid1-7", map[string]string{"foo": "bar"}, nil}},
-			expectedEvents: noevents,
-			errors:         noerrors,
-			test:           testSyncContent,
-=======
 			errors:            noerrors,
 			test:              testSyncContent,
->>>>>>> ed6cd4a7
 		},
 		{
 			// delete success - content is deleted before doDelete() starts
@@ -176,43 +157,12 @@
 				reactor.lock.Unlock()
 			}),
 		},
-<<<<<<< HEAD
-		/*{
-			name:              "1-9 - content will not be deleted if it is bound to a snapshot correctly, snapshot uid is specified",
-			initialContents:   newContentArray("content1-9", "snapuid1-9", "snap1-9", "sid1-9", validSecretClass, "", "", deletionPolicy, nil, nil, true),
-			expectedContents:  newContentArray("content1-9", "snapuid1-9", "snap1-9", "sid1-9", validSecretClass, "", "", deletionPolicy, nil, nil, true),
-			initialSnapshots:  newSnapshotArray("snap1-9", "snapuid1-9", "claim1-9", "", validSecretClass, "content1-9", &False, nil, nil, nil),
-			expectedSnapshots: newSnapshotArray("snap1-9", "snapuid1-9", "claim1-9", "", validSecretClass, "content1-9", &True, nil, nil, nil),
-			expectedEvents:    noevents,
-			initialSecrets:    []*v1.Secret{secret()},
-			errors:            noerrors,
-			test:              testSyncContent,
-		},*/
-		{
-			name:              "1-10 - will not delete content with retain policy set which is bound to a snapshot incorrectly",
-			initialContents:   newContentArray("content1-10", "snapuid1-10-x", "snap1-10", "sid1-10", validSecretClass, "", "", retainPolicy, nil, nil, true),
-			expectedContents:  newContentArray("content1-10", "snapuid1-10-x", "snap1-10", "sid1-10", validSecretClass, "", "", retainPolicy, nil, nil, true),
-			initialSnapshots:  newSnapshotArray("snap1-10", "snapuid1-10", "claim1-10", "", validSecretClass, "content1-10", &False, nil, nil, nil, false, true, nil),
-			expectedSnapshots: newSnapshotArray("snap1-10", "snapuid1-10", "claim1-10", "", validSecretClass, "content1-10", &False, nil, nil, nil, false, true, nil),
-			expectedEvents:    noevents,
-			initialSecrets:    []*v1.Secret{secret()},
-			errors:            noerrors,
-			test:              testSyncContent,
-		},
-		{
-			name:              "1-11 - content will not be deleted if it is bound to a snapshot correctly, snapsht uid is not specified",
-			initialContents:   newContentArray("content1-11", "", "snap1-11", "sid1-11", validSecretClass, "", "", deletePolicy, nil, nil, true),
-			expectedContents:  newContentArray("content1-11", "", "snap1-11", "sid1-11", validSecretClass, "", "", deletePolicy, nil, nil, true),
-			initialSnapshots:  newSnapshotArray("snap1-11", "snapuid1-11", "claim1-11", "", validSecretClass, "content1-11", &False, nil, nil, nil, false, true, nil),
-			expectedSnapshots: newSnapshotArray("snap1-11", "snapuid1-11", "claim1-11", "", validSecretClass, "content1-11", &False, nil, nil, nil, false, true, nil),
-=======
 		{
 			name:              "1-3 - will not delete content with retain policy set which is bound to a snapshot incorrectly",
 			initialContents:   newContentArray("content1-3", "snapuid1-3-x", "snap1-3", "sid1-3", validSecretClass, "", "", retainPolicy, nil, nil, true),
 			expectedContents:  newContentArray("content1-3", "snapuid1-3-x", "snap1-3", "sid1-3", validSecretClass, "", "", retainPolicy, nil, nil, true),
 			initialSnapshots:  newSnapshotArray("snap1-3", "snapuid1-3", "claim1-3", "", validSecretClass, "content1-3", &False, nil, nil, nil, false, true, &timeNowMetav1),
 			expectedSnapshots: newSnapshotArray("snap1-3", "snapuid1-3", "claim1-3", "", validSecretClass, "content1-3", &False, nil, nil, nil, false, true, &timeNowMetav1),
->>>>>>> ed6cd4a7
 			expectedEvents:    noevents,
 			initialSecrets:    []*v1.Secret{secret()},
 			errors:            noerrors,
@@ -266,37 +216,6 @@
 			errors:         noerrors,
 			test:           testSyncSnapshot,
 		},
-		{
-			name:             "3-1 - content will be deleted if snapshot deletion timestamp is set",
-			initialContents:  newContentArray("content3-1", "", "snap3-1", "sid3-1", validSecretClass, "", "", deletePolicy, nil, nil, true),
-			expectedContents: nocontents,
-			initialSnapshots: newSnapshotArray("snap3-1", "snapuid3-1", "claim3-1", "", validSecretClass, "content3-1", &False, nil, nil, nil, false, true, &timeNowMetav1),
-			expectedSnapshots: withSnapshotFinalizers(newSnapshotArray("snap3-1", "snapuid3-1", "claim3-1", "", validSecretClass, "content3-1", &False, nil, nil, nil, false, false, &timeNowMetav1),
-				utils.VolumeSnapshotBoundFinalizer,
-			),
-			initialClaims:  newClaimArray("claim3-1", "pvc-uid3-1", "1Gi", "volume3-1", v1.ClaimBound, &classEmpty),
-			expectedEvents: noevents,
-			initialSecrets: []*v1.Secret{secret()},
-			errors:         noerrors,
-			test:           testSyncSnapshot,
-		},
-		{
-			name:              "3-2 - content will not be deleted if deletion API call fails",
-			initialContents:   newContentArray("content3-2", "", "snap3-2", "sid3-2", validSecretClass, "", "", deletePolicy, nil, nil, true),
-			expectedContents:  newContentArray("content3-2", "", "snap3-2", "sid3-2", validSecretClass, "", "", deletePolicy, nil, nil, true),
-			initialSnapshots:  newSnapshotArray("snap3-2", "snapuid3-2", "claim3-2", "", validSecretClass, "content3-2", &False, nil, nil, nil, false, true, &timeNowMetav1),
-			expectedSnapshots: newSnapshotArray("snap3-2", "snapuid3-2", "claim3-2", "", validSecretClass, "content3-2", &False, nil, nil, nil, false, true, &timeNowMetav1),
-			initialClaims:     newClaimArray("claim3-2", "pvc-uid3-2", "1Gi", "volume3-2", v1.ClaimBound, &classEmpty),
-			expectedEvents:    []string{"Warning SnapshotContentObjectDeleteError"},
-			initialSecrets:    []*v1.Secret{secret()},
-			errors: []reactorError{
-				// Inject error to the first client.VolumesnapshotV1beta1().VolumeSnapshotContents().Delete call.
-				// All other calls will succeed.
-				{"delete", "volumesnapshotcontents", errors.New("mock delete error")},
-			},
-			expectSuccess: false,
-			test:          testSyncSnapshotError,
-		},
 	}
 	runSyncTests(t, tests, snapshotClasses)
 }