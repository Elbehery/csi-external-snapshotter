--- conflicted
+++ resolved
@@ -44,24 +44,18 @@
 		},
 	}
 
-<<<<<<< HEAD
-	if err != nil && !apierrors.IsAlreadyExists(err) {
-		klog.Fatalf("failed to create VolumeSnapshotResource: %#v, err: %#v",
-			res, err)
-=======
 	_, err := clientset.ApiextensionsV1beta1().CustomResourceDefinitions().Get(crd.Name, metav1.GetOptions{})
 	if err == nil {
 		if res, err := clientset.ApiextensionsV1beta1().CustomResourceDefinitions().Update(crd); err != nil {
-			glog.Fatalf("failed to update VolumeSnapshotResource: %#v, err: %#v",
+			klog.Fatalf("failed to update VolumeSnapshotResource: %#v, err: %#v",
 				res, err)
 		}
 	} else {
 		res, err := clientset.ApiextensionsV1beta1().CustomResourceDefinitions().Create(crd)
 		if err != nil && !apierrors.IsAlreadyExists(err) {
-			glog.Fatalf("failed to create VolumeSnapshotResource: %#v, err: %#v",
+			klog.Fatalf("failed to create VolumeSnapshotResource: %#v, err: %#v",
 				res, err)
 		}
->>>>>>> 94855066
 	}
 
 	crd = &apiextensionsv1beta1.CustomResourceDefinition{
